--- conflicted
+++ resolved
@@ -19,13 +19,8 @@
 toml = "0.5.9"
 anyhow = "1.0.66"
 envy = "0.4"
-<<<<<<< HEAD
 serde = { version = "1.0.150", features = ["derive"] }
-serde_json = "1.0.87"
-=======
-serde = { version = "1.0.147", features = ["derive"] }
 serde_json = "1.0.89"
->>>>>>> ad74445a
 serde_yaml = "0.9.14"
 ron = "0.8"
 regex = "1.7.0"
